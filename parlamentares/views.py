--- conflicted
+++ resolved
@@ -450,11 +450,7 @@
         parlamentar = Parlamentar.objects.get(pk=pk)
         form = ParlamentaresEditForm(instance=parlamentar)
         return self.render_to_response(
-<<<<<<< HEAD
-            {'form': form, 'parlamentar': parlamentar})
-=======
             {'form': form, 'object': parlamentar})
->>>>>>> 988c3aea
 
     def post(self, request, *args, **kwargs):
         pk = kwargs['pk']
