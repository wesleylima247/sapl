--- conflicted
+++ resolved
@@ -18,6 +18,10 @@
 from django.views.generic import CreateView, FormView, ListView, TemplateView
 from django_filters.views import FilterView
 
+from base.models import CasaLegislativa
+from comissoes.models import Comissao, Composicao
+from compilacao.views import IntegracaoTaView
+from crud.base import Crud, make_pagination
 from norma.models import LegislacaoCitada, NormaJuridica, TipoNormaJuridica
 from parlamentares.models import Partido
 from random import choice
@@ -29,11 +33,7 @@
                     DespachoInicialForm, DocumentoAcessorioForm,
                     FormularioCadastroForm, FormularioSimplificadoForm,
                     LegislacaoCitadaForm, MateriaAnexadaForm,
-<<<<<<< HEAD
                     MateriaLegislativaFilterSet, NumeracaoForm,
-=======
-                    MateriaLegislativaPesquisaFields, NumeracaoForm,
->>>>>>> 6dd74de6
                     ProposicaoForm, RelatoriaForm, TramitacaoForm,
                     filtra_tramitacao_destino,
                     filtra_tramitacao_destino_and_status,
@@ -1205,7 +1205,6 @@
 
 class MateriaLegislativaPesquisaView(FilterView):
     model = MateriaLegislativa
-<<<<<<< HEAD
     filterset_class = MateriaLegislativaFilterSet
     paginate_by = 10
 
@@ -1248,10 +1247,14 @@
         else:
             self.object_list = self.filterset.qs
 
-        if (data and data.get('numero') is not None):
+        # Se a pesquisa estiver quebrando com a paginação
+        # Olhe esta função abaixo
+        # Provavelmente você criou um novo campo no Form/Field
+        # Então a ordem da URL está diferente
+        if (data and data.get('tipo') is not None):
             url = "&"+str(self.request.environ['QUERY_STRING'])
             if url[:5] == "&page":
-                ponto_comeco = url.find('numero=') - 1
+                ponto_comeco = url.find('tipo=') - 1
                 url = url[ponto_comeco:]
         else:
             url = ''
@@ -1264,66 +1267,6 @@
 
         self.filterset.form.fields['o'].label = _('Ordenação')
 
-=======
-    filterset_class = MateriaLegislativaPesquisaFields
-    paginate_by = 10
-
-    def get_context_data(self, **kwargs):
-        context = super(MateriaLegislativaPesquisaView,
-                        self).get_context_data(**kwargs)
-
-        paginator = context['paginator']
-        page_obj = context['page_obj']
-
-        context['page_range'] = make_pagination(
-            page_obj.number, paginator.num_pages)
-
-        return context
-
-    def get(self, request, *args, **kwargs):
-        filterset_class = self.get_filterset_class()
-        self.filterset = self.get_filterset(filterset_class)
-
-        data = self.filterset.data
-
-        status_tramitacao = data.get('tramitacao__status')
-        unidade_destino = data.get('tramitacao__unidade_tramitacao_destino')
-        # import ipdb; ipdb.set_trace()
-        if status_tramitacao and unidade_destino:
-            lista = filtra_tramitacao_destino_and_status(status_tramitacao,
-                                                         unidade_destino)
-            self.object_list = self.filterset.qs.filter(
-                id__in=lista).distinct()
-
-        elif status_tramitacao:
-            lista = filtra_tramitacao_status(status_tramitacao)
-            self.object_list = self.filterset.qs.filter(
-                id__in=lista).distinct()
-
-        elif unidade_destino:
-            lista = filtra_tramitacao_destino(unidade_destino)
-            self.object_list = self.filterset.qs.filter(
-                id__in=lista).distinct()
-        else:
-            self.object_list = self.filterset.qs
-
-        if (data and data.get('numero') is not None):
-            url = "&"+str(self.request.environ['QUERY_STRING'])
-            if url[:5] == "&page":
-                ponto_comeco = url.find('numero=') - 1
-                url = url[ponto_comeco:]
-        else:
-            url = ''
-
-        context = self.get_context_data(filter=self.filterset,
-                                        object_list=self.object_list,
-                                        filter_url=url,
-                                        numero_res=len(self.object_list)
-                                        )
-
-        self.filterset.form.fields['o'].label = _('Ordenação')
-
->>>>>>> 6dd74de6
         return self.render_to_response(context)
 
 
