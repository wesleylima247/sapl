{% extends "crud/detail.html" %}
{% load i18n %}
{% load crispy_forms_tags %}

{% block actions %}<!-- Remvoer botões 'Editar' e 'Excluir' -->{% endblock %}
<!-- 
{% block sections_nav %}
<<<<<<< HEAD
	<h2><b>Proposições</b></h2>
	<br />
  <div class="actions btn-group pull-right" role="group">
    <a href="{% url 'materia:adicionar_proposicao' %}" class="btn btn-default">Nova Proposição</a>
  </div>
{% endblock %}
=======

{% endblock %} -->
>>>>>>> d1217fce

{% block detail_content %}
<div class="actions btn-group pull-right" role="group">
    <a href="{% url 'adicionar_proposicao' %}" class="btn btn-default">Nova Proposição</a>
 </div>
<h2><b>Proposições</b></h2>
	<table class="table table-striped table-bordered">
		<thead class="thead-default">
			<tr>
				<th>Enviada em</th>
				<th>Tipo</th>
				<th>Descrição</th>
				<th>Incorporada?</th>
			</tr>
		</thead>

		{% for proposicao in page_obj %}
			<tr>
				{% if proposicao.data_envio %}
					<td><a href="{% url 'materia:editar_proposicao' proposicao.id %}"><b>{{ proposicao.data_envio|date:'d/m/Y H:i' }}</b></a></td>
				{% else %}
					<td><a href="{% url 'materia:editar_proposicao' proposicao.id %}"><b>Em elaboração...</b></a></td>
				{% endif %}
				<td>{{ proposicao.tipo }}</td>
		    	<td>{{ proposicao.descricao|safe }}</td>
				<td>{% if proposicao.materia %} Sim {% else %} Não {% endif %}</td>
			</tr>
		{% endfor %}
	</table>
    {% include "paginacao.html" %}
{% endblock %}<|MERGE_RESOLUTION|>--- conflicted
+++ resolved
@@ -3,19 +3,10 @@
 {% load crispy_forms_tags %}
 
 {% block actions %}<!-- Remvoer botões 'Editar' e 'Excluir' -->{% endblock %}
-<!-- 
+<!--
 {% block sections_nav %}
-<<<<<<< HEAD
-	<h2><b>Proposições</b></h2>
-	<br />
-  <div class="actions btn-group pull-right" role="group">
-    <a href="{% url 'materia:adicionar_proposicao' %}" class="btn btn-default">Nova Proposição</a>
-  </div>
-{% endblock %}
-=======
 
 {% endblock %} -->
->>>>>>> d1217fce
 
 {% block detail_content %}
 <div class="actions btn-group pull-right" role="group">
