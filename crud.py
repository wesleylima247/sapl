--- conflicted
+++ resolved
@@ -39,75 +39,6 @@
         return head + [None] + tail
 
 
-<<<<<<< HEAD
-def get_field_display(obj, fieldname):
-    field = obj._meta.get_field(fieldname)
-    verbose_name = str(field.verbose_name)
-    if field.choices:
-        value = getattr(obj, 'get_%s_display' % fieldname)()
-    else:
-        value = getattr(obj, fieldname)
-    if value is None:
-        display = ''
-    elif 'date' in str(type(value)):
-        display = value.strftime("%d/%m/%Y")  # TODO: localize
-    elif 'bool' in str(type(value)):
-        display = 'Sim' if value else 'Não'
-    else:
-        display = str(value)
-    return verbose_name, display
-
-
-class CrispyLayoutFormMixin(object):
-
-    def get_form_class(self):
-        layout = self.layout
-
-        class CrispyForm(forms.ModelForm):
-
-            class Meta:
-                model = self.model
-                exclude = self.exclude
-
-            def __init__(self, *args, **kwargs):
-                super(CrispyForm, self).__init__(*args, **kwargs)
-                self.helper = FormHelper()
-                self.helper.layout = SaplFormLayout(*layout)
-
-        return CrispyForm
-
-    @property
-    def list_field_names(self):
-        '''The list of field names to display on table
-
-        This base implementation returns the field names
-        in the first fieldset of the layout.
-        '''
-        rows = self.layout[0][1:]
-        return [fieldname for row in rows for fieldname, __ in row]
-
-    def get_column(self, fieldname, span):
-        obj = self.get_object()
-        verbose_name, text = get_field_display(obj, fieldname)
-        return {
-            'id': fieldname,
-            'span': span,
-            'verbose_name': verbose_name,
-            'text': text,
-        }
-
-    @property
-    def fieldsets(self):
-        return [
-            {'legend': legend,
-             'rows': [[self.get_column(fieldname, span)
-                       for fieldname, span in row]
-                      for row in rows]
-             } for legend, *rows in self.layout]
-
-
-=======
->>>>>>> 056ca40a
 class BaseCrudMixin(CrispyLayoutFormMixin):
 
     @property
@@ -254,18 +185,12 @@
                  create_mixin=CrudCreateMixin,
                  detail_mixin=CrudDetailMixin,
                  update_mixin=CrudUpdateMixin,
-                 delete_mixin=CrudDeleteMixin,
-                 exclude=[]):
+                 delete_mixin=CrudDeleteMixin):
 
         class CrudMixin(base_mixin):
             pass
         CrudMixin.model = model
         CrudMixin.help_path = help_path
-<<<<<<< HEAD
-        CrudMixin.layout = layout
-        CrudMixin.exclude = exclude
-=======
->>>>>>> 056ca40a
 
         class CrudListView(CrudMixin, list_mixin, ListView):
             pass
